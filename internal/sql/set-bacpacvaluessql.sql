--- conflicted
+++ resolved
@@ -37,12 +37,10 @@
 FROM docuvalue T1
 WHERE T1.storageproviderid = 1 --Azure storage
 
-<<<<<<< HEAD
-IF(0=(SELECT 1 FROM SYS.CHANGE_TRACKING_DATABASES WHERE DATABASE_ID = DB_ID('[@axdatabasename]')))
-ALTER DATABASE [@axdatabasename] SET CHANGE_TRACKING = ON (CHANGE_RETENTION = 6 DAYS, AUTO_CLEANUP = ON)
-=======
+
+IF(0=(SELECT 1 FROM SYS.CHANGE_TRACKING_DATABASES WHERE DATABASE_ID = DB_ID('[@DATABASENAME]')))
 ALTER DATABASE [@DATABASENAME] SET CHANGE_TRACKING = ON (CHANGE_RETENTION = 6 DAYS, AUTO_CLEANUP = ON)
->>>>>>> 6b752883
+
 ;--GO
 DROP PROCEDURE IF EXISTS SP_ConfigureTablesForChangeTracking
 DROP PROCEDURE IF EXISTS SP_ConfigureTablesForChangeTracking_V2
