﻿
<#
    .SYNOPSIS
        Upload a file to Azure
        
    .DESCRIPTION
        Upload any file to an Azure Storage Account
        
    .PARAMETER AccountId
        Storage Account Name / Storage Account Id where you want to store the file
        
    .PARAMETER AccessToken
        The token that has the needed permissions for the upload action
        
    .PARAMETER SAS
        The SAS key that you have created for the storage account or blob container
        
    .PARAMETER Container
        Name of the blob container inside the storage account you want to store the file
        
    .PARAMETER Filepath
        Path to the file you want to upload
        
<<<<<<< HEAD
    .PARAMETER Force
        Instruct the cmdlet to overwrite the file in the container if it already exists

=======
    .PARAMETER ContentType
        Media type of the file that is going to be uploaded
        
        The value will be used for the blob property "Content Type".
        If the parameter is left empty, the commandlet will try to automatically determined the value based on the file's extension.
        If the parameter is left empty and the value cannot be automatically be determined, Azure storage will automatically assign "application/octet-stream" as the content type.
        Valid media type values can be found here: https://www.iana.org/assignments/media-types/media-types.xhtml
        
>>>>>>> 5cdf57db
    .PARAMETER DeleteOnUpload
        Switch to tell the cmdlet if you want the local file to be deleted after the upload completes
        
    .PARAMETER EnableException
        This parameters disables user-friendly warnings and enables the throwing of exceptions
        This is less user friendly, but allows catching exceptions in calling scripts
        
    .EXAMPLE
        PS C:\> Invoke-D365AzureStorageUpload -AccountId "miscfiles" -AccessToken "xx508xx63817x752xx74004x30705xx92x58349x5x78f5xx34xxxxx51" -Container "backupfiles" -Filepath "c:\temp\bacpac\UAT_20180701.bacpac" -DeleteOnUpload
        
        This will upload the "c:\temp\bacpac\UAT_20180701.bacpac" up to the "backupfiles" container, inside the "miscfiles" Azure Storage Account that is access with the "xx508xx63817x752xx74004x30705xx92x58349x5x78f5xx34xxxxx51" token.
        After upload the local file will be deleted.
        
    .EXAMPLE
        PS C:\> $AzureParams = Get-D365ActiveAzureStorageConfig
        PS C:\> New-D365Bacpac | Invoke-D365AzureStorageUpload @AzureParams
        
        This will get the current Azure Storage Account configuration details and use them as parameters to upload the file to an Azure Storage Account.
        
    .EXAMPLE
        PS C:\> New-D365Bacpac | Invoke-D365AzureStorageUpload
        
        This will generate a new bacpac file using the "New-D365Bacpac" cmdlet.
        The file will be uploaded to an Azure Storage Account using the "Invoke-D365AzureStorageUpload" cmdlet.
        This will use the default parameter values that are based on the configuration stored inside "Get-D365ActiveAzureStorageConfig" for the "Invoke-D365AzureStorageUpload" cmdlet.
        
    .EXAMPLE
        PS C:\> Invoke-D365AzureStorageUpload -AccountId "miscfiles" -SAS "sv2018-03-28&siunlisted&src&sigAUOpdsfpoWE976ASDhfjkasdf(5678sdfhk" -Container "backupfiles" -Filepath "c:\temp\bacpac\UAT_20180701.bacpac" -DeleteOnUpload
        
        This will upload the "c:\temp\bacpac\UAT_20180701.bacpac" up to the "backupfiles" container, inside the "miscfiles" Azure Storage Account.
        A SAS key is used to gain access to the container and uploading the file to it.
        
    .NOTES
        Tags: Azure, Azure Storage, Config, Configuration, Token, Blob, File, Files, Bacpac, Container
        
        Author: Mötz Jensen (@Splaxi)
        
        The cmdlet supports piping and can be used in advanced scenarios. See more on github and the wiki pages.
        
#>
function Invoke-D365AzureStorageUpload {
    [CmdletBinding(DefaultParameterSetName = 'Default')]
    param (
        [Parameter(Mandatory = $false)]
        [string] $AccountId = $Script:AzureStorageAccountId,

        [Parameter(Mandatory = $false)]
        [string] $AccessToken = $Script:AzureStorageAccessToken,

        [Parameter(Mandatory = $false)]
        [string] $SAS = $Script:AzureStorageSAS,

        [Parameter(Mandatory = $false)]
        [Alias('Blob')]
        [Alias('Blobname')]
        [string] $Container = $Script:AzureStorageContainer,

        [Parameter(Mandatory = $true, ParameterSetName = 'Default', ValueFromPipeline = $true)]
        [Parameter(Mandatory = $true, ParameterSetName = 'Pipeline', ValueFromPipelineByPropertyName = $true)]
        [Alias('File')]
        [Alias('Path')]
        [string] $Filepath,

<<<<<<< HEAD
        [switch] $Force,
=======
        [Parameter(Mandatory = $false)]
        [string] $ContentType,
>>>>>>> 5cdf57db

        [switch] $DeleteOnUpload,

        [switch] $EnableException
    )
    BEGIN {
        if (([string]::IsNullOrEmpty($AccountId) -eq $true) -or
            ([string]::IsNullOrEmpty($Container)) -or
            (([string]::IsNullOrEmpty($AccessToken)) -and ([string]::IsNullOrEmpty($SAS)))) {
            Write-PSFMessage -Level Host -Message "It seems that you are missing some of the parameters. Please make sure that you either supplied them or have the right configuration saved."
            Stop-PSFFunction -Message "Stopping because of missing parameters"
            return
        }
    }
    PROCESS {
        if (Test-PSFFunctionInterrupt) { return }

        Invoke-TimeSignal -Start

        $FileName = Split-Path -Path $Filepath -Leaf
        try {

            if ([string]::IsNullOrEmpty($SAS)) {
                Write-PSFMessage -Level Verbose -Message "Working against Azure Storage Account with AccessToken"

                $storageContext = New-AzStorageContext -StorageAccountName $AccountId.ToLower() -StorageAccountKey $AccessToken
            }
            else {
                $conString = $("BlobEndpoint=https://{0}.blob.core.windows.net/;QueueEndpoint=https://{0}.queue.core.windows.net/;FileEndpoint=https://{0}.file.core.windows.net/;TableEndpoint=https://{0}.table.core.windows.net/;SharedAccessSignature={1}" -f $AccountId.ToLower(), $SAS)

                Write-PSFMessage -Level Verbose -Message "Working against Azure Storage Account with SAS" -Target $conString
                
                $storageContext = New-AzStorageContext -ConnectionString $conString
            }

<<<<<<< HEAD
            Write-PSFMessage -Level Verbose -Message "Start uploading the file to Azure"

            $null = Set-AzStorageBlobContent -Context $storageContext -File $Filepath -Container $($Container.ToLower()) -Force:$Force
=======
            $cloudStorageAccount = [Microsoft.WindowsAzure.Storage.CloudStorageAccount]::Parse($storageContext.ConnectionString)

            $blobClient = $cloudStorageAccount.CreateCloudBlobClient()

            $blobContainer = $blobClient.GetContainerReference($Container.ToLower());

            if ([string]::IsNullOrEmpty($ContentType)) {
                $ContentType = [System.Web.MimeMapping]::GetMimeMapping($Filepath) # Available since .NET4.5, so it can be used with PowerShell 5.0 and higher.

                Write-PSFMessage -Level Verbose -Message "Content Type is automatically set to value: $ContentType"
            }

            Write-PSFMessage -Level Verbose -Message "Start uploading the file to Azure"

            $FileName = Split-Path $Filepath -Leaf
            $blockBlob = $blobContainer.GetBlockBlobReference($FileName)

            if (![string]::IsNullOrEmpty($ContentType)) {
                $blockBlob.Properties.ContentType = $ContentType
            }

            $blockBlob.UploadFromFile($Filepath)
>>>>>>> 5cdf57db

            if ($DeleteOnUpload) {
                Remove-Item $Filepath -Force
            }

            [PSCustomObject]@{
                File     = $Filepath
                Filename = $FileName
            }
        }
        catch {
            $messageString = "Something went wrong while <c='em'>uploading</c> the file to Azure."
            Write-PSFMessage -Level Host -Message $messageString -Exception $PSItem.Exception -Target $FileName
            Stop-PSFFunction -Message "Stopping because of errors." -Exception $([System.Exception]::new($($messageString -replace '<[^>]+>', ''))) -ErrorRecord $_
            return
        }
        finally {
            Invoke-TimeSignal -End
        }
    }

    END { }
}<|MERGE_RESOLUTION|>--- conflicted
+++ resolved
@@ -21,11 +21,6 @@
     .PARAMETER Filepath
         Path to the file you want to upload
         
-<<<<<<< HEAD
-    .PARAMETER Force
-        Instruct the cmdlet to overwrite the file in the container if it already exists
-
-=======
     .PARAMETER ContentType
         Media type of the file that is going to be uploaded
         
@@ -33,8 +28,10 @@
         If the parameter is left empty, the commandlet will try to automatically determined the value based on the file's extension.
         If the parameter is left empty and the value cannot be automatically be determined, Azure storage will automatically assign "application/octet-stream" as the content type.
         Valid media type values can be found here: https://www.iana.org/assignments/media-types/media-types.xhtml
-        
->>>>>>> 5cdf57db
+
+    .PARAMETER Force
+        Instruct the cmdlet to overwrite the file in the container if it already exists
+
     .PARAMETER DeleteOnUpload
         Switch to tell the cmdlet if you want the local file to be deleted after the upload completes
         
@@ -98,12 +95,10 @@
         [Alias('Path')]
         [string] $Filepath,
 
-<<<<<<< HEAD
-        [switch] $Force,
-=======
         [Parameter(Mandatory = $false)]
         [string] $ContentType,
->>>>>>> 5cdf57db
+
+        [switch] $Force,
 
         [switch] $DeleteOnUpload,
 
@@ -139,16 +134,7 @@
                 $storageContext = New-AzStorageContext -ConnectionString $conString
             }
 
-<<<<<<< HEAD
             Write-PSFMessage -Level Verbose -Message "Start uploading the file to Azure"
-
-            $null = Set-AzStorageBlobContent -Context $storageContext -File $Filepath -Container $($Container.ToLower()) -Force:$Force
-=======
-            $cloudStorageAccount = [Microsoft.WindowsAzure.Storage.CloudStorageAccount]::Parse($storageContext.ConnectionString)
-
-            $blobClient = $cloudStorageAccount.CreateCloudBlobClient()
-
-            $blobContainer = $blobClient.GetContainerReference($Container.ToLower());
 
             if ([string]::IsNullOrEmpty($ContentType)) {
                 $ContentType = [System.Web.MimeMapping]::GetMimeMapping($Filepath) # Available since .NET4.5, so it can be used with PowerShell 5.0 and higher.
@@ -156,17 +142,7 @@
                 Write-PSFMessage -Level Verbose -Message "Content Type is automatically set to value: $ContentType"
             }
 
-            Write-PSFMessage -Level Verbose -Message "Start uploading the file to Azure"
-
-            $FileName = Split-Path $Filepath -Leaf
-            $blockBlob = $blobContainer.GetBlockBlobReference($FileName)
-
-            if (![string]::IsNullOrEmpty($ContentType)) {
-                $blockBlob.Properties.ContentType = $ContentType
-            }
-
-            $blockBlob.UploadFromFile($Filepath)
->>>>>>> 5cdf57db
+            $null = Set-AzStorageBlobContent -Context $storageContext -File $Filepath -Container $($Container.ToLower()) -Properties @{"ContentType" = $ContentType} -Force:$Force
 
             if ($DeleteOnUpload) {
                 Remove-Item $Filepath -Force
