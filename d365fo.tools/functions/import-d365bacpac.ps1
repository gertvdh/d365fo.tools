﻿
<#
    .SYNOPSIS
        Import a bacpac file
        
    .DESCRIPTION
        Import a bacpac file to either a Tier1 or Tier2 environment
        
    .PARAMETER ImportModeTier1
        Switch to instruct the cmdlet that it will import into a Tier1 environment
        
        The cmdlet will expect to work against a SQL Server instance
        
    .PARAMETER ImportModeTier2
        Switch to instruct the cmdlet that it will import into a Tier2 environment
        
        The cmdlet will expect to work against an Azure DB instance
        
    .PARAMETER DatabaseServer
        The name of the database server
        
        If on-premises or classic SQL Server, use either short name og Fully Qualified Domain Name (FQDN).
        
        If Azure use the full address to the database server, e.g. server.database.windows.net
        
    .PARAMETER DatabaseName
        The name of the database
        
    .PARAMETER SqlUser
        The login name for the SQL Server instance
        
    .PARAMETER SqlPwd
        The password for the SQL Server user
        
    .PARAMETER BacpacFile
        Path to the bacpac file you want to import into the database server
        
    .PARAMETER NewDatabaseName
        Name of the new database that will be created while importing the bacpac file
        
        This will create a new database on the database server and import the content of the bacpac into
        
    .PARAMETER AxDeployExtUserPwd
        Password that is obtained from LCS
        
    .PARAMETER AxDbAdminPwd
        Password that is obtained from LCS
        
    .PARAMETER AxRuntimeUserPwd
        Password that is obtained from LCS
        
    .PARAMETER AxMrRuntimeUserPwd
        Password that is obtained from LCS
        
    .PARAMETER AxRetailRuntimeUserPwd
        Password that is obtained from LCS
        
    .PARAMETER AxRetailDataSyncUserPwd
        Password that is obtained from LCS
        
    .PARAMETER AxDbReadonlyUserPwd
        Password that is obtained from LCS
        
    .PARAMETER CustomSqlFile
        Path to the sql script file that you want the cmdlet to execute against your data after it has been imported
        
    .PARAMETER DiagnosticFile
        Path to where you want the import to output a diagnostics file to assist you in troubleshooting the import
        
    .PARAMETER ImportOnly
        Switch to instruct the cmdlet to only import the bacpac into the new database
        
        The cmdlet will create a new database and import the content of the bacpac file into this
        
        Nothing else will be executed
        
    .PARAMETER EnableException
        This parameters disables user-friendly warnings and enables the throwing of exceptions
        This is less user friendly, but allows catching exceptions in calling scripts
        
    .EXAMPLE
        PS C:\> Import-D365Bacpac -ImportModeTier1 -BacpacFile "C:\temp\uat.bacpac" -NewDatabaseName "ImportedDatabase"
        PS C:\> Switch-D365ActiveDatabase -NewDatabaseName "ImportedDatabase"
        
        This will instruct the cmdlet that the import will be working against a SQL Server instance.
        It will import the "C:\temp\uat.bacpac" file into a new database named "ImportedDatabase".
        The next thing to do is to switch the active database out with the new one you just imported.
        "ImportedDatabase" will be switched in as the active database, while the old one will be named "AXDB_original".
        
    .EXAMPLE
        PS C:\> Import-D365Bacpac -ImportModeTier2 -SqlUser "sqladmin" -SqlPwd "XyzXyz" -BacpacFile "C:\temp\uat.bacpac" -AxDeployExtUserPwd "XxXx" -AxDbAdminPwd "XxXx" -AxRuntimeUserPwd "XxXx" -AxMrRuntimeUserPwd "XxXx" -AxRetailRuntimeUserPwd "XxXx" -AxRetailDataSyncUserPwd "XxXx" -AxDbReadonlyUserPwd "XxXx" -NewDatabaseName "ImportedDatabase"
        PS C:\> Switch-D365ActiveDatabase -NewDatabaseName "ImportedDatabase" -SqlUser "sqladmin" -SqlPwd "XyzXyz"
        
        This will instruct the cmdlet that the import will be working against an Azure DB instance.
        It requires all relevant passwords from LCS for all the builtin user accounts used in a Tier 2 environment.
        It will import the "C:\temp\uat.bacpac" file into a new database named "ImportedDatabase".
        The next thing to do is to switch the active database out with the new one you just imported.
        "ImportedDatabase" will be switched in as the active database, while the old one will be named "AXDB_original".
        
    .EXAMPLE
        PS C:\> Import-D365Bacpac -ImportModeTier1 -BacpacFile "C:\temp\uat.bacpac" -NewDatabaseName "ImportedDatabase" -DiagnosticFile "C:\temp\ImportLog.txt"
        
        This will instruct the cmdlet that the import will be working against a SQL Server instance.
        It will import the "C:\temp\uat.bacpac" file into a new database named "ImportedDatabase".
        It will output a diagnostic file to "C:\temp\ImportLog.txt".
        
    .NOTES
        Tags: Database, Bacpac, Tier1, Tier2, Golden Config, Config, Configuration
        
        Author: Rasmus Andersen (@ITRasmus)
        Author: Mötz Jensen (@Splaxi)
        
#>
function Import-D365Bacpac {
    [CmdletBinding(DefaultParameterSetName = 'ImportTier1')]
    param (
        [Parameter(Mandatory = $true, ParameterSetName = 'ImportTier1', Position = 0)]
        [switch] $ImportModeTier1,

        [Parameter(Mandatory = $true, ParameterSetName = 'ImportTier2', Position = 0)]
        [Parameter(Mandatory = $true, ParameterSetName = 'ImportOnlyTier2', Position = 0)]
        [switch] $ImportModeTier2,

        [Parameter(Mandatory = $false, Position = 1 )]
        [string] $DatabaseServer = $Script:DatabaseServer,

        [Parameter(Mandatory = $false, Position = 2 )]
        [string] $DatabaseName = $Script:DatabaseName,

        [Parameter(Mandatory = $false, Position = 3 )]
        [Parameter(Mandatory = $true, ParameterSetName = 'ImportTier2', ValueFromPipelineByPropertyName = $true, Position = 3)]
        [Parameter(Mandatory = $false, ParameterSetName = 'ImportTier1', Position = 3)]
        [Parameter(Mandatory = $true, ParameterSetName = 'ImportOnlyTier2', ValueFromPipelineByPropertyName = $true, Position = 3)]
        [string] $SqlUser = $Script:DatabaseUserName,

        [Parameter(Mandatory = $false, Position = 4 )]
        [Parameter(Mandatory = $true, ParameterSetName = 'ImportTier2', ValueFromPipelineByPropertyName = $true, Position = 4)]
        [Parameter(Mandatory = $false, ParameterSetName = 'ImportTier1', Position = 4)]
        [Parameter(Mandatory = $true, ParameterSetName = 'ImportOnlyTier2', ValueFromPipelineByPropertyName = $true, Position = 4)]
        [string] $SqlPwd = $Script:DatabaseUserPassword,

        [Parameter(Mandatory = $true, ValueFromPipelineByPropertyName = $true, Position = 5 )]
        [Alias('File')]
        [string] $BacpacFile,

        [Parameter(Mandatory = $true, Position = 6 )]
        [string] $NewDatabaseName,

        [Parameter(Mandatory = $true, ParameterSetName = 'ImportTier2', ValueFromPipelineByPropertyName = $true, Position = 7)]
        [Parameter(Mandatory = $false, ParameterSetName = 'ImportOnlyTier2', Position = 7)]
        [string] $AxDeployExtUserPwd,

        [Parameter(Mandatory = $true, ParameterSetName = 'ImportTier2', ValueFromPipelineByPropertyName = $true, Position = 8)]
        [Parameter(Mandatory = $false, ParameterSetName = 'ImportOnlyTier2', Position = 8)]
        [string] $AxDbAdminPwd,

        [Parameter(Mandatory = $true, ParameterSetName = 'ImportTier2', ValueFromPipelineByPropertyName = $true, Position = 9)]
        [Parameter(Mandatory = $false, ParameterSetName = 'ImportOnlyTier2', Position = 9)]
        [string] $AxRuntimeUserPwd,

        [Parameter(Mandatory = $true, ParameterSetName = 'ImportTier2', ValueFromPipelineByPropertyName = $true, Position = 10)]
        [Parameter(Mandatory = $false, ParameterSetName = 'ImportOnlyTier2', Position = 10)]
        [string] $AxMrRuntimeUserPwd,
<<<<<<< HEAD

=======
 
>>>>>>> 5b146d42
        [Parameter(Mandatory = $true, ParameterSetName = 'ImportTier2', ValueFromPipelineByPropertyName = $true, Position = 11)]
        [Parameter(Mandatory = $false, ParameterSetName = 'ImportOnlyTier2', Position = 11)]
        [string] $AxRetailRuntimeUserPwd,

        [Parameter(Mandatory = $true, ParameterSetName = 'ImportTier2', ValueFromPipelineByPropertyName = $true, Position = 12)]
        [Parameter(Mandatory = $false, ParameterSetName = 'ImportOnlyTier2', Position = 12)]
        [string] $AxRetailDataSyncUserPwd,
        
        [Parameter(Mandatory = $true, ParameterSetName = 'ImportTier2', ValueFromPipelineByPropertyName = $true, Position = 13)]
        [Parameter(Mandatory = $false, ParameterSetName = 'ImportOnlyTier2', Position = 13)]
        [string] $AxDbReadonlyUserPwd,
        
        [Parameter(Mandatory = $false, Position = 14 )]
        [string] $CustomSqlFile,
<<<<<<< HEAD

        [string] $DiagnosticFile,

=======
 
>>>>>>> 5b146d42
        [Parameter(Mandatory = $false, ParameterSetName = 'ImportTier1')]
        [Parameter(Mandatory = $true, ParameterSetName = 'ImportOnlyTier2')]
        [switch] $ImportOnly,

        [switch] $EnableException
    )

    if (-not (Test-PathExists -Path $BacpacFile -Type Leaf)) {
        return
    }

    if ($PSBoundParameters.ContainsKey("CustomSqlFile")) {
        if (-not (Test-PathExists -Path $CustomSqlFile -Type Leaf)) {
            return
        }
        else {
            $ExecuteCustomSQL = $true
        }
    }

    Invoke-TimeSignal -Start
    
    $UseTrustedConnection = Test-TrustedConnection $PSBoundParameters

    $BaseParams = @{
        DatabaseServer = $DatabaseServer
        DatabaseName   = $DatabaseName
        SqlUser        = $SqlUser
        SqlPwd         = $SqlPwd
    }

    $ImportParams = @{
        Action   = "import"
        FilePath = $BacpacFile
    }

    if (-not [system.string]::IsNullOrEmpty($DiagnosticFile)) {
        if (-not (Test-PathExists -Path (Split-Path $DiagnosticFile -Parent) -Type Container -Create)) { return }
        $ImportParams.DiagnosticFile = $DiagnosticFile
    }

    Write-PSFMessage -Level Verbose "Testing if we are working against a Tier2 / Azure DB"
    if ($ImportModeTier2) {
        Write-PSFMessage -Level Verbose "Start collecting the current Azure DB instance settings"

        $Objectives = Get-AzureServiceObjective @BaseParams

        if ($null -eq $Objectives) { return }

        [System.Collections.ArrayList] $Properties = New-Object -TypeName "System.Collections.ArrayList"
        $null = $Properties.Add("DatabaseEdition=$($Objectives.DatabaseEdition)")
        $null = $Properties.Add("DatabaseServiceObjective=$($Objectives.DatabaseServiceObjective)")

        $ImportParams.Properties = $Properties.ToArray()
    }
    
    $Params = Get-DeepClone $BaseParams
    $Params.DatabaseName = $NewDatabaseName
    
    Write-PSFMessage -Level Verbose "Start importing the bacpac with a new database name and current settings"
    $res = Invoke-SqlPackage @Params @ImportParams -TrustedConnection $UseTrustedConnection

    if (-not ($res)) { return }
    
    Write-PSFMessage -Level Verbose "Importing completed"

    if (-not ($ImportOnly)) {
        Write-PSFMessage -Level Verbose -Message "Start working on the configuring the new database"

        if ($ImportModeTier2) {
            Write-PSFMessage -Level Verbose "Building sql statement to update the imported Azure database"

            $InstanceValues = Get-InstanceValues @BaseParams -TrustedConnection $UseTrustedConnection

            if ($null -eq $InstanceValues) { return }

            $AzureParams = @{
                AxDeployExtUserPwd = $AxDeployExtUserPwd; AxDbAdminPwd = $AxDbAdminPwd;
                AxRuntimeUserPwd = $AxRuntimeUserPwd; AxMrRuntimeUserPwd = $AxMrRuntimeUserPwd;
                AxRetailRuntimeUserPwd = $AxRetailRuntimeUserPwd; AxRetailDataSyncUserPwd = $AxRetailDataSyncUserPwd;
                AxDbReadonlyUserPwd = $AxDbReadonlyUserPwd;
            }

            $res = Set-AzureBacpacValues @Params @AzureParams @InstanceValues

            if (-not ($res)) { return }
        }
        else {
            Write-PSFMessage -Level Verbose "Building sql statement to update the imported SQL database"

            $res = Set-SqlBacpacValues @Params -TrustedConnection $UseTrustedConnection
            
            if (-not ($res)) { return }
        }

        if ($ExecuteCustomSQL) {
            Write-PSFMessage -Level Verbose -Message "Invoking the Execution of custom SQL script"
            $res = Invoke-D365SqlScript @Params -FilePath $CustomSqlFile -TrustedConnection $UseTrustedConnection

            if (-not ($res)) { return }
        }
    }

    Invoke-TimeSignal -End
}<|MERGE_RESOLUTION|>--- conflicted
+++ resolved
@@ -161,11 +161,7 @@
         [Parameter(Mandatory = $true, ParameterSetName = 'ImportTier2', ValueFromPipelineByPropertyName = $true, Position = 10)]
         [Parameter(Mandatory = $false, ParameterSetName = 'ImportOnlyTier2', Position = 10)]
         [string] $AxMrRuntimeUserPwd,
-<<<<<<< HEAD
-
-=======
- 
->>>>>>> 5b146d42
+
         [Parameter(Mandatory = $true, ParameterSetName = 'ImportTier2', ValueFromPipelineByPropertyName = $true, Position = 11)]
         [Parameter(Mandatory = $false, ParameterSetName = 'ImportOnlyTier2', Position = 11)]
         [string] $AxRetailRuntimeUserPwd,
@@ -180,13 +176,9 @@
         
         [Parameter(Mandatory = $false, Position = 14 )]
         [string] $CustomSqlFile,
-<<<<<<< HEAD
 
         [string] $DiagnosticFile,
-
-=======
  
->>>>>>> 5b146d42
         [Parameter(Mandatory = $false, ParameterSetName = 'ImportTier1')]
         [Parameter(Mandatory = $true, ParameterSetName = 'ImportOnlyTier2')]
         [switch] $ImportOnly,
