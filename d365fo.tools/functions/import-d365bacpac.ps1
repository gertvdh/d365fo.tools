--- conflicted
+++ resolved
@@ -81,12 +81,8 @@
         "ImportedDatabase" will be switched in as the active database, while the old one will be named "AXDB_original".
         
     .EXAMPLE
-<<<<<<< HEAD
         PS C:\> Import-D365Bacpac -ImportModeTier2 -SqlUser "sqladmin" -SqlPwd "XyzXyz" -BacpacFile "C:\temp\uat.bacpac" -AxDeployExtUserPwd "XxXx" -AxDbAdminPwd "XxXx" -AxRuntimeUserPwd "XxXx" -AxMrRuntimeUserPwd "XxXx" -AxRetailRuntimeUserPwd "XxXx" -AxRetailDataSyncUserPwd "XxXx" -NewDatabaseName "ImportedDatabase"
         PS C:\> Switch-D365ActiveDatabase -NewDatabaseName "ImportedDatabase" -SqlUser "sqladmin" -SqlPwd "XyzXyz"
-=======
-        PS C:\> Import-D365Bacpac -ImportModeTier2 -SqlUser "sqladmin" -SqlPwd "XyzXyz" -BacpacFile "C:\temp\uat.bacpac" -AxDeployExtUserPwd "XxXx" -AxDbAdminPwd "XxXx" -AxRuntimeUserPwd "XxXx" -AxMrRuntimeUserPwd "XxXx" -AxRetailRuntimeUserPwd "XxXx" -AxRetailDataSyncUserPwd "XxXx" -AxDbReadonlyUserPwd "XxXx" -NewDatabaseName "ImportedDatabase"
->>>>>>> 8e1fbf35
         
         This will instruct the cmdlet that the import will be working against an Azure DB instance.
         It requires all relevant passwords from LCS for all the builtin user accounts used in a Tier 2 environment.
