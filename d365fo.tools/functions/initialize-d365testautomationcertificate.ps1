--- conflicted
+++ resolved
@@ -1,13 +1,8 @@
 ﻿
 <#
     .SYNOPSIS
-<<<<<<< HEAD
-        Create and configure test automation certificates
-        
-=======
         Create and configure test automation certificate
 
->>>>>>> 5b1e02eb
     .DESCRIPTION
         Creates a new self signed certificate for automated testing and reconfigures the AOS Windows Identity Foundation configuration to trust the certificate
         
@@ -19,14 +14,7 @@
         
     .PARAMETER Password
         The password that you want to use to protect your certificate with
-<<<<<<< HEAD
         
-    .PARAMETER MakeCertExecutable
-        Path to the "MakeCert.exe" utility that you want to use for the generation process
-        
-=======
-
->>>>>>> 5b1e02eb
     .EXAMPLE
         PS C:\> Initialize-D365TestAutomationCertificate
         This will generate a certificate for issuer 127.0.0.1 and install it in the trusted root certificates and modify the wif.config of the AOS to include the thumbprint and trust the certificate.
