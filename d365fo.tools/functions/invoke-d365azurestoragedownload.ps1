﻿
<#
    .SYNOPSIS
        Download a file to Azure
        
    .DESCRIPTION
        Download any file to an Azure Storage Account
        
    .PARAMETER AccountId
        Storage Account Name / Storage Account Id where you want to fetch the file from
        
    .PARAMETER AccessToken
        The token that has the needed permissions for the download action
        
    .PARAMETER SAS
        The SAS key that you have created for the storage account or blob container
        
    .PARAMETER Container
        Name of the blob container inside the storage account you where the file is
        
    .PARAMETER FileName
        Name of the file that you want to download
        
    .PARAMETER Path
        Path to the folder / location you want to save the file
        
        The default path is "c:\temp\d365fo.tools"
        
    .PARAMETER Latest
        Instruct the cmdlet to download the latest file from Azure regardless of name
        
    .PARAMETER Force
        Instruct the cmdlet to overwrite the local file if it already exists

    .PARAMETER EnableException
        This parameters disables user-friendly warnings and enables the throwing of exceptions
        This is less user friendly, but allows catching exceptions in calling scripts
        
    .EXAMPLE
        PS C:\> Invoke-D365AzureStorageDownload -AccountId "miscfiles" -AccessToken "xx508xx63817x752xx74004x30705xx92x58349x5x78f5xx34xxxxx51" -Container "backupfiles" -FileName "OriginalUAT.bacpac" -Path "c:\temp"
        
        Will download the "OriginalUAT.bacpac" file from the storage account and save it to "c:\temp\OriginalUAT.bacpac"
        
    .EXAMPLE
        PS C:\> Invoke-D365AzureStorageDownload -AccountId "miscfiles" -AccessToken "xx508xx63817x752xx74004x30705xx92x58349x5x78f5xx34xxxxx51" -Container "backupfiles" -Path "c:\temp" -Latest
        
        Will download the file with the latest modified datetime from the storage account and save it to "c:\temp\".
        The complete path to the file will returned as output from the cmdlet.
        
    .EXAMPLE
        PS C:\> $AzureParams = Get-D365ActiveAzureStorageConfig
        PS C:\> Invoke-D365AzureStorageDownload @AzureParams -Path "c:\temp" -Latest
        
        This will get the current Azure Storage Account configuration details
        and use them as parameters to download the latest file from an Azure Storage Account
        
        Will download the file with the latest modified datetime from the storage account and save it to "c:\temp\".
        The complete path to the file will returned as output from the cmdlet.
        
    .EXAMPLE
        PS C:\> Invoke-D365AzureStorageDownload -Latest
        
        This will use the default parameter values that are based on the configuration stored inside "Get-D365ActiveAzureStorageConfig".
        Will download the file with the latest modified datetime from the storage account and save it to "c:\temp\d365fo.tools".
        
    .EXAMPLE
        PS C:\> Invoke-D365AzureStorageDownload -AccountId "miscfiles" -SAS "sv2018-03-28&siunlisted&src&sigAUOpdsfpoWE976ASDhfjkasdf(5678sdfhk" -Container "backupfiles" -Path "c:\temp" -Latest
        
        Will download the file with the latest modified datetime from the storage account and save it to "c:\temp\".
        A SAS key is used to gain access to the container and downloading the file from it.
        The complete path to the file will returned as output from the cmdlet.
        
    .NOTES
        Tags: Azure, Azure Storage, Config, Configuration, Token, Blob, File, Files, Latest, Bacpac, Container
        
        Author: Mötz Jensen (@Splaxi)
        
        The cmdlet supports piping and can be used in advanced scenarios. See more on github and the wiki pages.
        
#>
function Invoke-D365AzureStorageDownload {
    [CmdletBinding(DefaultParameterSetName = 'Default')]
    param (
<<<<<<< HEAD
        [string] $AccountId = $Script:AccountId,

        [string] $AccessToken = $Script:AccessToken,

        [string] $SAS = $Script:SAS,
=======
        [Parameter(Mandatory = $false)]
        [string] $AccountId = $Script:AzureStorageAccountId,

        [Parameter(Mandatory = $false)]
        [string] $AccessToken = $Script:AzureStorageAccessToken,

        [Parameter(Mandatory = $false)]
        [string] $SAS = $Script:AzureStorageSAS,
>>>>>>> 5cdf57db

        [Alias('Blob')]
        [Alias('Blobname')]
        [string] $Container = $Script:AzureStorageContainer,

        [Parameter(Mandatory = $true, ParameterSetName = 'Default', ValueFromPipelineByPropertyName = $true)]
        [Alias('Name')]
        [string] $FileName,

        [string] $Path = $Script:DefaultTempPath,

        [Parameter(Mandatory = $true, ParameterSetName = 'Latest', Position = 4 )]
        [Alias('GetLatest')]
        [switch] $Latest,

        [switch] $Force,

        [switch] $EnableException
    )

    BEGIN {
        if (-not (Test-PathExists -Path $Path -Type Container -Create)) {
            return
        }

        if (([string]::IsNullOrEmpty($AccountId) -eq $true) -or
            ([string]::IsNullOrEmpty($Container)) -or
            (([string]::IsNullOrEmpty($AccessToken)) -and ([string]::IsNullOrEmpty($SAS)))) {
            Write-PSFMessage -Level Host -Message "It seems that you are missing some of the parameters. Please make sure that you either supplied them or have the right configuration saved."
            Stop-PSFFunction -Message "Stopping because of missing parameters"
            return
        }
    }
    PROCESS {
        if (Test-PSFFunctionInterrupt) { return }

        Invoke-TimeSignal -Start

        try {

            if ([string]::IsNullOrEmpty($SAS)) {
                Write-PSFMessage -Level Verbose -Message "Working against Azure Storage Account with AccessToken"

                $storageContext = New-AzStorageContext -StorageAccountName $AccountId.ToLower() -StorageAccountKey $AccessToken
            }
            else {
                Write-PSFMessage -Level Verbose -Message "Working against Azure Storage Account with SAS"

                $conString = $("BlobEndpoint=https://{0}.blob.core.windows.net/;QueueEndpoint=https://{0}.queue.core.windows.net/;FileEndpoint=https://{0}.file.core.windows.net/;TableEndpoint=https://{0}.table.core.windows.net/;SharedAccessSignature={1}" -f $AccountId.ToLower(), $SAS)
                $storageContext = New-AzStorageContext -ConnectionString $conString
            }

            Write-PSFMessage -Level Verbose -Message "Start download from Azure Storage Account"

            if ($Latest) {
                $files = Get-AzStorageBlob -Container $($Container.ToLower()) -Context $storageContext

                $File = ($files | Sort-Object -Descending { $_.LastModified } | Select-Object -First 1)

                $FileName = $File.Name
                
                Write-PSFMessage -Level Verbose -Message "Filename is: $FileName"

                $NewFile = Join-Path $Path $($File.Name)

                $null = Get-AzStorageBlobContent -Container $($Container.ToLower()) -Blob $File.Name -Destination $NewFile -Context $storageContext -Force:$Force
            }
            else {

                Write-PSFMessage -Level Verbose -Message "Filename is: $FileName"

                $NewFile = Join-Path $Path $FileName

                $null = Get-AzStorageBlobContent -Container $($Container.ToLower()) -Blob $FileName -Destination $NewFile -Context $storageContext -Force:$Force
            }

            Get-Item -Path $NewFile | Select-PSFObject "Name as Filename", @{Name = "Size"; Expression = { [PSFSize]$_.Length } }, "LastWriteTime as LastModified", "Fullname as File"
        }
        catch {
            $messageString = "Something went wrong while <c='em'>downloading</c> the file from Azure."
            Write-PSFMessage -Level Host -Message $messageString -Exception $PSItem.Exception -Target $NewFile
            Stop-PSFFunction -Message "Stopping because of errors." -Exception $([System.Exception]::new($($messageString -replace '<[^>]+>', ''))) -ErrorRecord $_
            return
        }
        finally {
            Invoke-TimeSignal -End
        }
    }

    END { }
}<|MERGE_RESOLUTION|>--- conflicted
+++ resolved
@@ -81,13 +81,6 @@
 function Invoke-D365AzureStorageDownload {
     [CmdletBinding(DefaultParameterSetName = 'Default')]
     param (
-<<<<<<< HEAD
-        [string] $AccountId = $Script:AccountId,
-
-        [string] $AccessToken = $Script:AccessToken,
-
-        [string] $SAS = $Script:SAS,
-=======
         [Parameter(Mandatory = $false)]
         [string] $AccountId = $Script:AzureStorageAccountId,
 
@@ -96,7 +89,6 @@
 
         [Parameter(Mandatory = $false)]
         [string] $SAS = $Script:AzureStorageSAS,
->>>>>>> 5cdf57db
 
         [Alias('Blob')]
         [Alias('Blobname')]
