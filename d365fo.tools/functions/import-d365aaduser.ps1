--- conflicted
+++ resolved
@@ -86,10 +86,7 @@
     .NOTES
         Author: Rasmus Andersen (@ITRasmus)
         Author: Charles Colombel (@dropshind)
-<<<<<<< HEAD
-=======
         Author: Mötz Jensen (@Splaxi)
->>>>>>> 17493178
 
         At no circumstances can this cmdlet be used to import users into a PROD environment.
 
@@ -97,15 +94,7 @@
         Use AAD B2B implementation if you want to support external people.
 
         Every imported users will get the System Administration / Administrator role assigned on import
-<<<<<<< HEAD
-
-        Author: Rasmus Andersen (@ITRasmus)
-        Author: Mötz Jensen (@Splaxi)
-
-=======
-        
-        
->>>>>>> 17493178
+
 #>
 
 function Import-D365AadUser {
