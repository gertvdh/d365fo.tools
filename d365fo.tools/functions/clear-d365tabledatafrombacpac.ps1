--- conflicted
+++ resolved
@@ -147,13 +147,9 @@
             $entries = $zipFileMetadata.Entries | Where-Object Fullname -like "Data/*$fullTableName*"
 
             if ($entries.Count -lt 1) {
-<<<<<<< HEAD
-                Write-PSFMessage -Level Warning -Message "The $table wasn't found. Please ensure that the schema or name is correct."
-=======
                 Write-PSFMessage -Level Host -Message "The <c='em'>$table</c> wasn't found. Please ensure that the <c='em'>schema</c> or <c='em'>name</c> is correct."
                 Stop-PSFFunction -Message "Stopping because table was not present." -WarningAction $ErrorActionPreference -ErrorAction
                 return
->>>>>>> c38d4280
             }
             else {
                 for ($i = 0; $i -lt $entries.Count; $i++) {
