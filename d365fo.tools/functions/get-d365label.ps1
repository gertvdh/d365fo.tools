﻿
<#
    .SYNOPSIS
        Get label from the label file from Dynamics 365 Finance & Operations environment
        
    .DESCRIPTION
        Get label from the label file from the running the Dynamics 365 Finance & Operations instance
        
    .PARAMETER BinDir
        The path to the bin directory for the environment
        
        Default path is the same as the AOS service PackagesLocalDirectory\bin
        
        Default value is fetched from the current configuration on the machine
        
    .PARAMETER LabelFileId
        Name / Id of the label "file" that you want to work against
        
    .PARAMETER Language
        Name / string representation of the language / culture you want to work against
        
        Default value is "en-US"
        
    .PARAMETER Name
        Name of the label that you are looking for
        
        Accepts wildcards for searching. E.g. -Name "@PRO59*"
        
        Default value is "*" which will search for all labels
        
    .EXAMPLE
        PS C:\> Get-D365Label -LabelFileId PRO
        
        Shows the entire list of labels that are available from the PRO label file.
        The language is defaulted to "en-US".
        
    .EXAMPLE
        PS C:\> Get-D365Label -LabelFileId PRO -Language da
        
        Shows the entire list of labels that are available from the PRO label file.
        Shows only all "da" (Danish) labels.
        
    .EXAMPLE
        PS C:\> Get-D365Label -LabelFileId PRO -Name "@PRO59*"
        
        Shows the labels available from the PRO label file where the name fits the search "@PRO59*"
        
        A result set example:
        
        Name                 Value                                                                            Language
        ----                 -----                                                                            --------
        @PRO59               Indicates if the type of the rebate value.                                       en-US
        @PRO594              Pack consumption                                                                 en-US
        @PRO595              Pack qty now being released to production in the BOM unit.                       en-US
        @PRO596              Pack unit.                                                                       en-US
        @PRO597              Pack proposal for release in the packing unit.                                   en-US
        @PRO590              Constant pack qty                                                                en-US
        @PRO593              Pack proposal release in BOM unit.                                               en-US
        @PRO598              Pack quantity now being released for the production in the packing unit.         en-US
        
    .EXAMPLE
        PS C:\> Get-D365Label -LabelFileId PRO -Name "@PRO59*" -Language da,en-us
        
        Shows the labels available from the PRO label file where the name fits the search "@PRO59*".
        Shows for both "da" (Danish) and en-US (English)
        
    .NOTES
        Tags: PackagesLocalDirectory, Servicing, Model, Models, Package, Packages, Labels
        
        Author: Mötz Jensen (@Splaxi)
        
        The cmdlet supports piping and can be used in advanced scenarios. See more on github and the wiki pages.
        
#>
function Get-D365Label {
    [CmdletBinding(DefaultParameterSetName = 'Default')]
    param (
        [Parameter(Mandatory = $false, ParameterSetName = 'Default', Position = 1 )]
        [string] $BinDir = "$Script:BinDir\bin",

        [Parameter(Mandatory = $true, ParameterSetName = 'Default', ValueFromPipelineByPropertyName = $true, Position = 2 )]
        [string] $LabelFileId,

        [Parameter(Mandatory = $false, ParameterSetName = 'Default', ValueFromPipelineByPropertyName = $true, Position = 3 )]
        [string[]] $Language = "en-US",

        [Parameter(Mandatory = $false, ParameterSetName = 'Default', Position = 4 )]
        [string] $Name = "*"
    )

    begin {
    }

    process {
        $files = @((Join-Path -Path $BinDir -ChildPath "Microsoft.Dynamics.AX.Xpp.AxShared.dll"))
        
        if (-not (Test-PathExists -Path $files -Type Leaf)) {
            return
        }

        Add-Type -Path $files

        foreach ($item in $Language) {
            $culture = New-Object System.Globalization.CultureInfo -ArgumentList $item

            Write-PSFMessage -Level Verbose -Message "Wildcard search"
            $labels = [Microsoft.Dynamics.Ax.Xpp.LabelHelper]::GetAllLabels($LabelFileId, $culture)
            
            foreach ($itemLabel in $labels) {
                foreach ($key in $itemLabel.Keys) {
                    if ($key -notlike $Name) { continue }

<<<<<<< HEAD
            if ($IncludePath) {
                $res | Add-Member -MemberType NoteProperty -Name 'Path' -Value $FilePath
=======
                    [PSCustomObject]@{
                        Name     = $Key
                        Value    = $itemLabel[$key]
                        Language = $item
                        PSTypeName = 'D365FO.TOOLS.Label'
                    }
                }
>>>>>>> 7ca33cef
            }
        }
    }

    end {
    }
}<|MERGE_RESOLUTION|>--- conflicted
+++ resolved
@@ -110,10 +110,6 @@
                 foreach ($key in $itemLabel.Keys) {
                     if ($key -notlike $Name) { continue }
 
-<<<<<<< HEAD
-            if ($IncludePath) {
-                $res | Add-Member -MemberType NoteProperty -Name 'Path' -Value $FilePath
-=======
                     [PSCustomObject]@{
                         Name     = $Key
                         Value    = $itemLabel[$key]
@@ -121,7 +117,6 @@
                         PSTypeName = 'D365FO.TOOLS.Label'
                     }
                 }
->>>>>>> 7ca33cef
             }
         }
     }
