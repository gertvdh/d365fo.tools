﻿@{
	# Script module or binary module file associated with this manifest
	RootModule        = 'd365fo.tools.psm1'

	# Version number of this module.
	ModuleVersion     = '0.6.72'

	# ID used to uniquely identify this module
	GUID              = '7c7b26d4-f764-4cb0-a692-459a0a689dbb'

	# Author of this module
	Author            = 'Mötz Jensen & Rasmus Andersen'

	# Company or vendor of this module
	CompanyName       = 'Essence Solutions'

	# Copyright statement for this module
	Copyright         = '(c) 2018 Mötz Jensen & Rasmus Andersen. All rights reserved.'

	# Description of the functionality provided by this module
	Description       = 'A set of tools that will assist you when working with Dynamics 365 Finance & Operations development / demo machines.'

	# Minimum version of the Windows PowerShell engine required by this module
	PowerShellVersion = '5.0'
	
<<<<<<< HEAD
    # Modules that must be imported into the global environment prior to importing
    # this module
    RequiredModules   = @(
		  @{ ModuleName = 'PSFramework'; ModuleVersion = '1.0.12' }
		, @{ ModuleName = 'Az.Storage'; ModuleVersion = '1.11.0' }
=======
	# Modules that must be imported into the global environment prior to importing
	# this module.
	# To enable the GitHub dependency graph, changes should be synchronized with
	# https://github.com/d365collaborative/d365fo.tools/blob/master/.github/workflows/dependencies.yml
	RequiredModules   = @(
		@{ ModuleName = 'PSFramework'; ModuleVersion = '1.0.12' }
		, @{ ModuleName = 'Azure.Storage'; ModuleVersion = '4.4.0' }
>>>>>>> 5cdf57db
		, @{ ModuleName = 'AzureAd'; ModuleVersion = '2.0.1.16' }
		, @{ ModuleName = 'PSNotification'; ModuleVersion = '0.5.3' }
		, @{ ModuleName = 'PSOAuthHelper'; ModuleVersion = '0.3.0' }
		, @{ ModuleName = 'ImportExcel'; ModuleVersion = '7.1.0' }
	)
	

	# Assemblies that must be loaded prior to importing this module
	# RequiredAssemblies = @('bin\d365fo.tools.dll')

	# Type files (.ps1xml) to be loaded when importing this module
	# TypesToProcess = @('xml\d365fo.tools.Types.ps1xml')

	# Format files (.ps1xml) to be loaded when importing this module
	FormatsToProcess  = @('xml\d365fo.tools.Format.ps1xml')

	# Functions to export from this module
	FunctionsToExport = @(
		'Add-D365AzureStorageConfig',
		'Add-D365BroadcastMessageConfig',
		'Add-D365RsatWifConfigAuthorityThumbprint',
		'Add-D365WindowsDefenderRules',
						
		'Backup-D365DevConfig',
		'Backup-D365MetaDataDir',
		'Backup-D365Runbook',
		'Backup-D365WebConfig',

		'Clear-D365ActiveBroadcastMessageConfig',
		'Clear-D365BacpacTableData',
		'Clear-D365MonitorData',
		'Clear-D365TempDbTables',
		'ConvertTo-D365Dacpac',

		'Publish-D365SsrsReport',

		'Disable-D365MaintenanceMode'
		'Disable-D365SqlChangeTracking',
		'Disable-D365User',
		'Disable-D365Flight',
		'Disable-D365Exception',

		'Enable-D365Exception',
		'Enable-D365MaintenanceMode',
		'Enable-D365SqlChangeTracking',
		'Enable-D365User',
		'Enable-D365Flight',

		'Export-D365BacpacModelFile',
		'Export-D365Model',
		'Export-D365SecurityDetails',

		'Find-D365Command',

		'Get-D365ActiveAzureStorageConfig',
		'Get-D365ActiveBroadcastMessageConfig',

		'Get-D365AOTObject',

		'Get-D365AzureDevOpsNuget',

		'Get-D365AzureStorageConfig',
		'Get-D365AzureStorageFile',
		'Get-D365AzureStorageUrl',
		'Get-D365BacpacSqlOptions',
		'Get-D365BacpacTable',
		'Get-D365BroadcastMessage',
		'Get-D365BroadcastMessageConfig',

		'Get-D365ClickOnceTrustPrompt',
		'Get-D365CompilerResult',

		'Get-D365Database',
		'Get-D365DatabaseAccess',
		'Get-D365DecryptedWebConfig',
		'Get-D365DefaultModelForNewProjects',
		'Get-D365DotNetClass',
		'Get-D365DotNetMethod',

		'Get-D365Environment',
		'Get-D365EnvironmentSettings',
		'Get-D365EventTraceProvider',
		'Get-D365ExternalIP',

		'Get-D365JsonService',

		'Get-D365InstalledHotfix',
		'Get-D365InstalledPackage',
		'Get-D365InstalledService',
		'Get-D365InstanceName',

		'Get-D365Label',
		'Get-D365Language',
		'Get-D365LabelFile',
						
		'Get-D365LcsApiConfig',
		'Get-D365LcsApiToken',
		'Get-D365LcsAssetFile',
		'Get-D365LcsAssetValidationStatus',
		'Get-D365LcsDatabaseBackups',
		'Get-D365LcsDatabaseOperationStatus',
		'Get-D365LcsDeploymentStatus',
		'Get-D365LcsEnvironmentHistory',
		'Get-D365LcsEnvironmentMetadata',

		'Get-D365MaintenanceMode',
		'Get-D365Model',
		'Get-D365Module',
		'Get-D365OfflineAuthenticationAdminEmail',

		'Get-D365PackageBundleDetail',
		'Get-D365PackageLabelResourceFile',
		'Get-D365PackageLabelResources',
		'Get-D365ProductInformation',

		'Get-D365RsatCertificateThumbprint',
		'Get-D365RsatPlaybackFile',
		'Get-D365RsatSoapHostname',

		'Get-D365Runbook',
		'Get-D365RunbookId',
		'Get-D365RunbookLogFile',

		'Get-D365SDPCleanUp',

		'Get-D365Table',
		'Get-D365TableField',
		'Get-D365TableSequence',
		'Get-D365TablesInChangedTracking',
		'Get-D365TfsUri',
		'Get-D365TfsWorkspace',

		'Get-D365Url',
		'Get-D365User',
		'Get-D365UserAuthenticationDetail',

		'Get-D365VisualStudioCompilerResult',
		'Get-D365WebServerType',
		'Get-D365WindowsActivationStatus',

		'Import-D365AadUser',
		'Import-D365AadApplication',
		'Import-D365Bacpac',
		'Import-D365Dacpac',
		'Import-D365Model',
		'Import-D365ExternalUser',
		'Import-D365RsatSelfServiceCertificates',
						
		'Initialize-D365RsatCertificate',
		
		'Install-D365SupportingSoftware',

		'Invoke-D365AzCopyTransfer',
						
		'Invoke-D365AzureDevOpsNugetPush',
						
		'Invoke-D365AzureStorageDownload',
		'Invoke-D365AzureStorageUpload',

		'Invoke-D365CompilerResultAnalyzer',
						
		'Invoke-D365DataFlush',
		'Invoke-D365DbSync',
		'Invoke-D365DbSyncPartial',
		'Invoke-D365DbSyncModule',
						
		'Invoke-D365GenerateReportAggregateDataEntity',
		'Invoke-D365GenerateReportAggregateMeasure',
		'Invoke-D365GenerateReportConfigKey',
		'Invoke-D365GenerateReportConfigKeyGroup',
		'Invoke-D365GenerateReportDataEntity',
		'Invoke-D365GenerateReportDataEntityField',
		'Invoke-D365GenerateReportKpi',
		'Invoke-D365GenerateReportLicenseCode',
		'Invoke-D365GenerateReportMenuItem',
		'Invoke-D365GenerateReports',
		'Invoke-D365GenerateReportSsrs',
		'Invoke-D365GenerateReportTable',
		'Invoke-D365GenerateReportWorkflowType'
						
		'Invoke-D365InstallAzCopy',
		'Invoke-D365InstallLicense',
		'Invoke-D365InstallNuget',
		'Invoke-D365InstallSqlPackage',
						
		'Invoke-D365LcsApiRefreshToken',
		'Invoke-D365LcsDatabaseExport',
		'Invoke-D365LcsDatabaseRefresh',
		'Invoke-D365LcsDeployment',
		'Invoke-D365LcsEnvironmentStart',
		'Invoke-D365LcsEnvironmentStop',
		'Invoke-D365LcsUpload',

		'Invoke-D365ModuleCompile',
		'Invoke-D365ModuleLabelGeneration',
		'Invoke-D365ModuleReportsCompile',
		'Invoke-D365ModuleFullCompile',

		'Invoke-D365ProcessModule'

		'Invoke-D365ReArmWindows',
		'Invoke-D365RunbookAnalyzer',

		'Invoke-D365SDPInstall',
		'Invoke-D365SCDPBundleInstall',
		'Invoke-D365SeleniumDownload',
		'Invoke-D365SysFlushAodCache',
		'Invoke-D365SysRunnerClass',
		'Invoke-D365SqlScript',

		'Invoke-D365VisualStudioCompilerResultAnalyzer',
		'Invoke-D365WinRmCertificateRotation',
						
		'Invoke-D365TableBrowser',

		'Invoke-D365BestPractice',

		'New-D365Bacpac',
		'New-D365CAReport',
		'New-D365ISVLicense',
		'New-D365TopologyFile',

		'Register-D365AzureStorageConfig',
						
		'Remove-D365BroadcastMessageConfig',
		'Remove-D365Database',
		'Remove-D365Model',
		'Remove-D365User',

		'Rename-D365Instance',
		'Rename-D365ComputerName',

		'Restart-D365Environment',

		'Restore-D365DevConfig',
		'Restore-D365WebConfig',

		'Send-D365BroadcastMessage',

		'Set-D365ActiveAzureStorageConfig',
		'Set-D365ActiveBroadcastMessageConfig',

		'Set-D365Admin',

		'Set-D365AzCopyPath',

		'Set-D365ClickOnceTrustPrompt',

		'Set-D365DefaultModelForNewProjects',

		'Set-D365FavoriteBookmark',
		'Set-D365LcsApiConfig',
						
		'Set-D365NugetPath',

		'Set-D365OfflineAuthenticationAdminEmail',
						
		'Set-D365RsatTier2Crypto',
		'Set-D365RsatConfiguration',
						
		'Set-D365SDPCleanUp',
		'Set-D365StartPage',
		'Set-D365SqlPackagePath',
		'Set-D365SysAdmin',

		'Set-D365WebConfigDatabase',
		'Set-D365WebServerType',

		'Set-D365TraceParserFileSize',

		'Set-D365WorkstationMode',

		'Set-D365FlightServiceCatalogId',

		'Start-D365Environment',
		'Start-D365EnvironmentV2',
		'Start-D365EventTrace',

		'Stop-D365Environment',
		'Stop-D365EventTrace',

		'Switch-D365ActiveDatabase',

		'Test-D365Command',
		'Test-D365FlightServiceCatalogId',
		'Test-D365LabelIdIsValid',
						
		'Update-D365BacpacModelFileSingleTable',
		'Update-D365User'
	)

	# Cmdlets to export from this module
	CmdletsToExport   = ''

	# Variables to export from this module
	VariablesToExport = ''

	# Aliases to export from this module
	AliasesToExport   = @(
		'Initialize-D365TestAutomationCertificate'
		, 'Add-D365WIFConfigAuthorityThumbprint'
		, 'Invoke-D365SqlCmd'
		, 'Get-D365ModelFileFromBacpac'
		, 'Get-D365SqlOptionsFromBacpacModelFile'
		, 'Clear-D365TableDataFromBacpac'
	)

	# List of all modules packaged with this module
	ModuleList        = @()

	# List of all files packaged with this module
	FileList          = @()

	# Private data to pass to the module specified in ModuleToProcess. This may also contain a PSData hashtable with additional module metadata used by PowerShell.
	PrivateData       = @{

		#Support for PowerShellGet galleries.
		PSData = @{
			# Tags applied to this module. These help with module discovery in online galleries.
			Tags                       = @('d365fo', 'Dynamics365', 'D365', 'Finance&Operations', 'FinanceOperations', 'FinanceAndOperations', 'Dynamics365FO')

			# A URL to the license for this module.
			LicenseUri                 = "https://opensource.org/licenses/MIT"

			# A URL to the main website for this project.
			ProjectUri                 = 'https://github.com/d365collaborative/d365fo.tools'

			# A URL to an icon representing this module.
			# IconUri = ''

			# ReleaseNotes of this module
			# ReleaseNotes = ''

			# Indicates this is a pre-release/testing version of the module.
			IsPrerelease               = 'True'

			ExternalModuleDependencies = @('PSDiagnostics')

		} # End of PSData hashtable

	} # End of PrivateData hashtable
}<|MERGE_RESOLUTION|>--- conflicted
+++ resolved
@@ -23,21 +23,13 @@
 	# Minimum version of the Windows PowerShell engine required by this module
 	PowerShellVersion = '5.0'
 	
-<<<<<<< HEAD
-    # Modules that must be imported into the global environment prior to importing
-    # this module
-    RequiredModules   = @(
-		  @{ ModuleName = 'PSFramework'; ModuleVersion = '1.0.12' }
-		, @{ ModuleName = 'Az.Storage'; ModuleVersion = '1.11.0' }
-=======
 	# Modules that must be imported into the global environment prior to importing
 	# this module.
 	# To enable the GitHub dependency graph, changes should be synchronized with
 	# https://github.com/d365collaborative/d365fo.tools/blob/master/.github/workflows/dependencies.yml
-	RequiredModules   = @(
-		@{ ModuleName = 'PSFramework'; ModuleVersion = '1.0.12' }
-		, @{ ModuleName = 'Azure.Storage'; ModuleVersion = '4.4.0' }
->>>>>>> 5cdf57db
+    RequiredModules   = @(
+		  @{ ModuleName = 'PSFramework'; ModuleVersion = '1.0.12' }
+		, @{ ModuleName = 'Az.Storage'; ModuleVersion = '1.11.0' }
 		, @{ ModuleName = 'AzureAd'; ModuleVersion = '2.0.1.16' }
 		, @{ ModuleName = 'PSNotification'; ModuleVersion = '0.5.3' }
 		, @{ ModuleName = 'PSOAuthHelper'; ModuleVersion = '0.3.0' }
