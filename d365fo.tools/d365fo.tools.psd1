--- conflicted
+++ resolved
@@ -3,11 +3,7 @@
     RootModule   = 'd365fo.tools.psm1'
 
     # Version number of this module.
-<<<<<<< HEAD
-    ModuleVersion     = '0.5.62'
-=======
-    ModuleVersion     = '0.5.63'
->>>>>>> c776f2f8
+    ModuleVersion     = '0.5.64'
 
     # ID used to uniquely identify this module
     GUID              = '7c7b26d4-f764-4cb0-a692-459a0a689dbb'
