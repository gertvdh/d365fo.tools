﻿@{
    # Script module or binary module file associated with this manifest
    RootModule   = 'd365fo.tools.psm1'

    # Version number of this module.
<<<<<<< HEAD
    ModuleVersion     = '0.4.79'

=======
    ModuleVersion     = '0.4.80'
	
>>>>>>> 17493178
    # ID used to uniquely identify this module
    GUID              = '7c7b26d4-f764-4cb0-a692-459a0a689dbb'

    # Author of this module
    Author            = 'Motz Jensen & Rasmus Andersen'

    # Company or vendor of this module
    CompanyName       = 'Essence Solutions'

    # Copyright statement for this module
    Copyright         = '(c) 2018 Motz Jensen & Rasmus Andersen. All rights reserved.'

    # Description of the functionality provided by this module
    Description       = 'A set of tools that will assist you when working with Dynamics 365 Finance & Operations development / demo machines.'

    # Minimum version of the Windows PowerShell engine required by this module
    PowerShellVersion = '5.0'

    # Modules that must be imported into the global environment prior to importing
    # this module
    RequiredModules   = @(
        @{ ModuleName = 'PSFramework'; ModuleVersion = '0.10.27.128' },
        @{ ModuleName = 'Azure.Storage'; ModuleVersion = '4.4.0' }, #4.3.1
        @{ ModuleName = 'AzureAd'; ModuleVersion = '2.0.1.16' }
    )

    # Assemblies that must be loaded prior to importing this module
    # RequiredAssemblies = @('bin\d365fo.tools.dll')

    # Type files (.ps1xml) to be loaded when importing this module
    # TypesToProcess = @('xml\d365fo.tools.Types.ps1xml')

    # Format files (.ps1xml) to be loaded when importing this module
    # FormatsToProcess = @('xml\d365fo.tools.Format.ps1xml')

    # Functions to export from this module
    FunctionsToExport = @(
						'Add-D365AzureStorageConfig',
						'Add-D365EnvironmentConfig',

						'Backup-D365MetaDataDir',

						'Clear-D365MonitorData',

						'Disable-D365MaintenanceMode'
						'Disable-D365User',

						'Enable-D365MaintenanceMode',
						'Enable-D365User',
						'Export-D365SecurityDetails',

						'Find-D365Command',

						'Get-D365ActiveAzureStorageConfig',
						'Get-D365ActiveEnvironmentConfig',

						'Get-D365AOTObject',

						'Get-D365AzureStorageConfig',
						'Get-D365AzureStorageFile',
						'Get-D365ClickOnceTrustPrompt',

						'Get-D365DatabaseAccess',
						'Get-D365DecryptedConfigFile',
						'Get-D365DotNetClass',
						'Get-D365DotNetMethod',

						'Get-D365Environment',
						'Get-D365EnvironmentConfig',
						'Get-D365EnvironmentSetting',
						'Get-D365ExposedService',

						'Get-D365InstalledHotfix',
						'Get-D365InstalledPackage',
						'Get-D365InstalledService',
						'Get-D365InstanceName',

						'Get-D365Label',
						'Get-D365LogicAppConfig',
						'Get-D365OfflineAuthenticationAdminEmail',

						'Get-D365PackageBundleDetail',
						'Get-D365PackageLabelFile',
						'Get-D365ProductInformation',

						'Get-D365Runbook',

						'Get-D365SDPCleanUp',
						'Get-D365Table',
						'Get-D365TableField',
						'Get-D365TableSequence',
						'Get-D365TfsUri',
						'Get-D365TfsWorkspace',

						'Get-D365Url',
						'Get-D365User',
						'Get-D365UserAuthenticationDetail',
						'Get-D365WindowsActivationStatus',

						'Import-D365AadUser',
						'Import-D365Bacpac',

						'Initialize-D365TestAutomationCertificate',

						'Invoke-D365AzureStorageDownload',
						'Invoke-D365AzureStorageUpload',

						'Invoke-D365DataFlush',
						'Invoke-D365DBSync',
						'Invoke-D365InstallLicense',
						'Invoke-D365LogicApp',

						'Invoke-D365ModelUtil',
						'Invoke-D365ReArmWindows',
						'Invoke-D365RunbookAnalyzer',

						'Invoke-D365SDPInstall',
						'Invoke-D365SCDPBundleInstall',
						'Invoke-D365SeleniumDownload',
						'Invoke-D365SysFlushAodCache',
						'Invoke-D365SysRunnerClass',
						'Invoke-D365SqlScript',

						'Invoke-D365TableBrowser',

						'New-D365Bacpac',
						'New-D365CAReport',
						'New-D365ISVLicense',
						'New-D365TopologyFile',

						'Remove-D365Database',
						'Remove-D365User',

						'Rename-D365Instance',
						'Rename-D365ComputerName',

						'Set-D365ActiveAzureStorageConfig',
						'Set-D365ActiveEnvironmentConfig',
						'Set-D365Admin',

						'Set-D365ClickOnceTrustPrompt',

						'Set-D365FavoriteBookmark',
						'Set-D365LogicAppConfig',
						'Set-D365OfflineAuthenticationAdminEmail',

						'Set-D365SDPCleanUp',
						'Set-D365StartPage',
						'Set-D365SysAdmin',
						'Set-D365WorkstationMode',

						'Start-D365Environment',

						'Stop-D365Environment',

						'Switch-D365ActiveDatabase',

						'Update-D365User'
						)

    # Cmdlets to export from this module
	CmdletsToExport   = ''

    # Variables to export from this module
    VariablesToExport = ''

    # Aliases to export from this module
    AliasesToExport   = ''

    # List of all modules packaged with this module
    ModuleList        = @()

    # List of all files packaged with this module
    FileList          = @()

    # Private data to pass to the module specified in ModuleToProcess. This may also contain a PSData hashtable with additional module metadata used by PowerShell.
    PrivateData       = @{

        #Support for PowerShellGet galleries.
        PSData = @{
            # Tags applied to this module. These help with module discovery in online galleries.
            Tags         = @('d365fo', 'Dynamics365', 'D365', 'Finance&Operations', 'FinanceOperations', 'FinanceAndOperations', 'Dynamics365FO')

            # A URL to the license for this module.
            LicenseUri   = "https://opensource.org/licenses/MIT"

            # A URL to the main website for this project.
            ProjectUri   = 'https://github.com/d365collaborative/d365fo.tools'

            # A URL to an icon representing this module.
            # IconUri = ''

            # ReleaseNotes of this module
            # ReleaseNotes = ''

            # Indicates this is a pre-release/testing version of the module.
            IsPrerelease = 'True'

        } # End of PSData hashtable

    } # End of PrivateData hashtable
}<|MERGE_RESOLUTION|>--- conflicted
+++ resolved
@@ -3,13 +3,8 @@
     RootModule   = 'd365fo.tools.psm1'
 
     # Version number of this module.
-<<<<<<< HEAD
-    ModuleVersion     = '0.4.79'
-
-=======
     ModuleVersion     = '0.4.80'
-	
->>>>>>> 17493178
+
     # ID used to uniquely identify this module
     GUID              = '7c7b26d4-f764-4cb0-a692-459a0a689dbb'
 
