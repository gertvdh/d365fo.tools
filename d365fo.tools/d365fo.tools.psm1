--- conflicted
+++ resolved
@@ -1,9 +1,5 @@
 ﻿$script:ModuleRoot = $PSScriptRoot
-<<<<<<< HEAD
-$script:ModuleVersion = "0.4.79"
-=======
 $script:ModuleVersion = "0.4.80"
->>>>>>> 68683d26
 
 # Detect whether at some level dotsourcing was enforced
 $script:doDotSource = Get-PSFConfigValue -FullName d365fo.tools.Import.DoDotSource -Fallback $false
