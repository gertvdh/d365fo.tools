--- conflicted
+++ resolved
@@ -1,9 +1,5 @@
 ﻿$script:ModuleRoot = $PSScriptRoot
-<<<<<<< HEAD
-$script:ModuleVersion = "0.4.78"
-=======
 $script:ModuleVersion = "0.4.84"
->>>>>>> 8e1fbf35
 
 # Detect whether at some level dotsourcing was enforced
 $script:doDotSource = Get-PSFConfigValue -FullName d365fo.tools.Import.DoDotSource -Fallback $false
