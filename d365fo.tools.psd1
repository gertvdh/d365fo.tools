@{

    # Script module or binary module file associated with this manifest.
    RootModule             = 'd365fo.tools.psm1'

    # Version number of this module.
<<<<<<< HEAD
    ModuleVersion          = '0.3.50'
=======
    ModuleVersion          = '0.3.41'
>>>>>>> b61275b4

    # Supported PSEditions
    # CompatiblePSEditions = @()

    # ID used to uniquely identify this module
    GUID                   = '7c7b26d4-f764-4cb0-a692-459a0a689dbb'

    # Author of this module
    Author                 = 'Motz Jensen & Rasmus Andersen'

    # Company or vendor of this module
    CompanyName            = 'Essence Solutions'

    # Copyright statement for this module
    Copyright              = '(c) 2018 Motz Jensen & Rasmus Andersen. All rights reserved.'

    # Description of the functionality provided by this module
    Description            = 'A set of tools that will assist you when working with Dynamics 365 Finance & Operations development / demo machines.'

    # Minimum version of the Windows PowerShell engine required by this module
    PowerShellVersion      = '3.0'

    # Name of the Windows PowerShell host required by this module
    PowerShellHostName     = ''

    # Minimum version of the Windows PowerShell host required by this module
    PowerShellHostVersion  = ''

    # Minimum version of Microsoft .NET Framework required by this module. This prerequisite is valid for the PowerShell Desktop edition only.
    DotNetFrameworkVersion = ''

    # Minimum version of the common language runtime (CLR) required by this module. This prerequisite is valid for the PowerShell Desktop edition only.
    CLRVersion             = ''

    # Processor architecture (None, X86, Amd64) required by this module
    ProcessorArchitecture  = ''

    # Modules that must be imported into the global environment prior to importing this module
    RequiredModules        = @(
        @{ ModuleName = 'PSFramework'; ModuleVersion = '0.9.24.85' },
        @{ ModuleName = 'Azure.Storage'; ModuleVersion = '4.4.0' } #4.3.1
    )

    # Assemblies that must be loaded prior to importing this module
    RequiredAssemblies     = @()

    # Script files (.ps1) that are run in the caller's environment prior to importing this module.
    ScriptsToProcess       = @()

    # Type files (.ps1xml) to be loaded when importing this module
    TypesToProcess         = @()

    # Format files (.ps1xml) to be loaded when importing this module
    FormatsToProcess       = @()

    # Modules to import as nested modules of the module specified in RootModule/ModuleToProcess
    NestedModules          = @()

    # Functions to export from this module, for best performance, do not use wildcards and do not delete the entry, use an empty array if there are no functions to export.
    FunctionsToExport      = @(
                                'Disable-D365MaintenanceMode'

                                'Enable-D365MaintenanceMode',
                                'Enable-D365User',
                                
                                'Get-D365AzureStorageFile',
                                'Get-D365DatabaseAccess',
                                'Get-D365DecryptedConfigFile',
                                'Get-D365DotNetClass',
                                'Get-D365DotNetMethod',
                                'Get-D365Environment',
                                'Get-D365EnvironmentSettings',
                                'Get-D365InstalledHotfix',
                                'Get-D365InstalledPackage',
                                'Get-D365InstalledService',
                                'Get-D365InstanceName',
                                'Get-D365Label',
                                'Get-D365OfflineAuthenticationAdminEmail',
                                'Get-D365PackageLabelFile',
                                'Get-D365ProductInformation',
                                'Get-D365Table',
                                'Get-D365TableField',
                                'Get-D365Url',
                                'Get-D365User',
                                'Get-D365UserAuthenticationDetail',
                                'Get-D365WindowsActivationStatus',

                                'Import-D365AadUser',
                                'Import-D365Bacpac',

                                'Invoke-D365AzureStorageDownload',
                                'Invoke-D365AzureStorageUpload',
                                'Invoke-D365AXUpdateInstaller',
                                'Invoke-D365DBSync',
                                'Invoke-D365ReArmWindows',
                                'Invoke-D365SCDPBundleInstall',
                                'Invoke-D365SpHelp',
                                'Invoke-D365SysFlushAodCache',
                                'Invoke-D365SysRunnerClass',
                                'Invoke-D365TableBrowser',

                                'New-D365Bacpac',
                                'New-D365TopologyFile',
                                
                                'Remove-D365Database',

                                'Rename-D365Instance',

                                'Set-D365Admin',
                                'Set-D365OfflineAuthenticationAdminEmail',
                                'Set-D365StartPage',

                                'Start-D365Environment',

                                'Stop-D365Environment',

                                'Switch-D365ActiveDatabase',

                                'Update-D365User',

                                'Enable-D365User'
                            )

                            # Cmdlets to export from this module, for best performance, do not use wildcards and do not delete the entry, use an empty array if there are no cmdlets to export.
    CmdletsToExport        = '*'

    # Variables to export from this module
    VariablesToExport      = '*'

    # Aliases to export from this module, for best performance, do not use wildcards and do not delete the entry, use an empty array if there are no aliases to export.
    AliasesToExport        = '*'

    # DSC resources to export from this module
    # DscResourcesToExport = @()

    # List of all modules packaged with this module
    ModuleList             = @()

    # List of all files packaged with this module
    FileList               = @()

    # Private data to pass to the module specified in RootModule/ModuleToProcess. This may also contain a PSData hashtable with additional module metadata used by PowerShell.
    PrivateData            = @{
        PSData = @{
            # Tags applied to this module. These help with module discovery in online galleries.
            Tags         = @('d365fo', 'Dynamics365', 'D365', 'Finance&Operations', 'FinanceOperations', 'FinanceAndOperations', 'Dynamics365FO')

            # A URL to the license for this module.
            LicenseUri   = "https://opensource.org/licenses/MIT"

            # A URL to the main website for this project.
            ProjectUri   = 'https://github.com/d365collaborative/d365fo.tools'

            # A URL to an icon representing this module.
            # IconUri = ''

            # ReleaseNotes of this module
            # ReleaseNotes = ''

            # Indicates this is a pre-release/testing version of the module.
            IsPrerelease = 'True'

        } # End of PSData hashtable

    } # End of PrivateData hashtable

    # HelpInfo URI of this module
    # HelpInfoURI = ''

    # Default prefix for commands exported from this module. Override the default prefix using Import-Module -Prefix.
    # DefaultCommandPrefix = ''

}<|MERGE_RESOLUTION|>--- conflicted
+++ resolved
@@ -4,11 +4,7 @@
     RootModule             = 'd365fo.tools.psm1'
 
     # Version number of this module.
-<<<<<<< HEAD
     ModuleVersion          = '0.3.50'
-=======
-    ModuleVersion          = '0.3.41'
->>>>>>> b61275b4
 
     # Supported PSEditions
     # CompatiblePSEditions = @()
